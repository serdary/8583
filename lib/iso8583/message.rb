# encoding: binary
# Copyright 2009 by Tim Becker (tim.becker@kuriostaet.de)
# MIT License, for details, see the LICENSE file accompaning
# this distribution

module ISO8583

<<<<<<< HEAD
=begin
	The class `Message` defines functionality to describe classes
	representing different type of messages, or message families.
	A message family consists of a number of possible message types that
	are allowed, and a way of naming and encoding the bitmaps allowed in
	the messages.

	To create your own message, start by subclassing Message:

		class MyMessage < Message
			(...)
		end

	the subtyped message should be told how the MTI is encoded:

		class MyMessage < Message
			mti_format N, :length => 4
			(...)
		end

	`N` above is an instance of Field which encodes numbers into their
	ASCII representations in  a fixed length field. The option `length=>4`
	indicates the length of the fixed field.

	Next, the allowed message types are specified:

		class MyMessage < Message
			(...)
			mti 1100, "Authorization Request Acquirer Gateway"
			mti 1110, "Authorization Request Response Issuer Gateway"
			(...)
		end

	This basically defines two message types, 1100 and 1110 which may
	be accessed later either via their name or value:

		mes = MyMessage.new 1100

	or
		mes = MyMessage.new "Authorization Request Acquirer Gateway"

	or
		mes = MyMessage.new
		mes.mti = 1110 # or Auth. Req. Acq. Gateway ...

	Finally the allowed bitmaps, their names and the encoding rules are
	specified:

		class MyMessage < Message
			(...)
			bmp  2, "Primary Account Number (PAN)",     LLVAR_N,   :max    => 19
			bmp  3,  "Processing Code",                 N,         :length =>  6
			bmp  4,  "Amount (Transaction)",            N,         :length => 12
			bmp  6,  "Amount, Cardholder Billing" ,     N,         :length => 12
			(...)
		end

	The example above defines four bitmaps (2,3,4 and 6), and provides
	their bitmap number and description. The PAN field is variable length
	encoded (LL length indicator, ASCII, contents numeric, ASCII) and the
	maximum length of the field is limited to 19 using options.

	The other fields are fixed length numeric ASCII fields (the length of the fields is
	indicated by the `:length` options.)

	This message may be used as follows in order to interpret a received message.:

	mes = MyMessage.parse inputData
	puts mes[2] # prints the PAN from the message.

	Constructing own messages works as follows:

		mes = MyMessage.new 1100 
		mes[2]= 474747474747

		# Alternatively
		mes["Primary Account Number (PAN)"]= 4747474747

		mes[3] = 1234 # padding is added by the Field en/decoder
		mes["Amount (Transaction)"] = 100
		mes[6] = 200

	the convenience method bmp_alias may be used in defining the class in
	order to provide direct access to fields using methods:

	class MyMessage < Message
		(...)
		bmp  2, "Primary Account Number (PAN)",             LLVAR_N,   :max    => 19
		(...)
		bmp_alias 2, :pan
	end

	this allows accessing fields in the following manner:

		mes = MyMessage.new 1100
		mes.pan = 474747474747
		puts mes.pan

		# Identical functionality to:
		mes[2]= 474747474747

		# or:
		mes["Primary Account Number (PAN)"]= 4747474747

	Most of the work in implementing a new set of message type lays in
	figuring out the correct fields to use defining the Message class via
	bmp.
=end

	class Message
		# The value of the MTI (Message Type Indicator) of this message.
		attr_reader :mti 

		# ISO8583 allows hex or binary bitmap, so it should be configurable
		attr_reader :use_hex_bitmap

		# Instantiate a new instance of this type of Message
		# optionally specifying an mti. 
		def initialize(mti = nil, use_hex_bitmap = false)
			# values is an internal field used to collect all the
			# bmp number | bmp name | field en/decoders | values
			# which are set in this message.
			@values = {}

			self.mti = mti if mti
			@use_hex_bitmap = use_hex_bitmap
		end

		# Set the mti of the Message using either the actual value
		# or the name of the message type that was defined using
		# Message.mti
		#
		# === Example
		#    class MyMessage < Message
		#      (...)
		#      mti 1100, "Authorization Request Acquirer Gateway"
		#    end
		#
		#    mes = MyMessage.new
		#    mes.mti = 1100 # or mes.mti = "Authorization Request Acquirer Gateway"
		def mti=(value)
			num, name = _get_mti_definition(value)
			@mti = num
		end

		# Set a field in this message, `key` is either the
		# bmp number or it's name.
		# ===Example
		#
		#    mes = BlaBlaMessage.new
		#    mes[2]=47474747                          # bmp 2 is generally the PAN
		#    mes["Primary Account Number"]=47474747   # if thats what you called the field in Message.bmp.
		def []=(key, value)
			if value.nil?
				@values.delete(key)
			else
				bmp_def              = _get_definition key
				bmp_def.value        = value
				@values[bmp_def.bmp] = bmp_def
			end
		end

		# Retrieve the decoded value of the contents of a bitmap
		# described either by the bitmap number or name.
		#
		# ===Example
		#
		#    mes = BlaBlaMessage.parse someMessageBytes
		#    mes[2] # bmp 2 is generally the PAN
		#    mes["Primary Account Number"] # if thats what you called the field in Message.bmp.
		def [](key)
			bmp_def = _get_definition key
			bmp     = @values[bmp_def.bmp]

			bmp ? bmp.value : nil
		end

		# Retrieve the byte representation of the bitmap.
		def to_b
			raise ISO8583Exception.new "no MTI set!" unless mti

			mti_enc = self.class._mti_format.encode(mti)
			(mti_enc << _body.join).encode 'binary'
		end

		def dump(align=16)
			data = to_b

			ascii = lambda {|b| (b =~ /[[:print:]]/) ? b : '.'}

			ary = []
			f = data.bytes.map do|byte|
				if (ary.length % align).zero? and not ary.length.zero?
					a = ary.map(&ascii).tap { ary = [] }.join + "\n"
				else
					ary << byte.chr
					"%02X" % byte
				end
			end

			str = '  ' + f.join('  ').strip

			if (ary.length % align).nonzero?
				str + '    '*(align - ary.length) + '  ' + ary.map(&ascii).join + "\n"
			else
				str
			end
		end

		# Returns a nicely formatted representation of this
		# message.
		def to_s
			_mti_name = _get_mti_definition(mti)[1]
			str = "MTI:#{mti} (#{_mti_name})\n\n"

			_max = @values.values.max {|a,b| a.name.length <=> b.name.length }

			_max_name = _max.name.length

			@values.keys.sort.each{|bmp_num|
				_bmp = @values[bmp_num]
				str += ("%03d %#{_max_name}s : %s\n" % [bmp_num, _bmp.name, _bmp.value])
			}
			str
		end


		# METHODS starting with an underscore are meant for
		# internal use only ...
		#
		# MaG note:
		#  *WRONG* Ruby unlike other programming languages (aka Python)
		#  provides the necessary mechanisms to implement access control
		#  within a class, there's no need to use such thing like
		#  underscores, dunders or alikes.
		#
		#  In future versions I plan to fix this, along with the
		#  Indentation.

		# Returns an array of two byte arrays:
		# [bitmap_bytes, message_bytes]
		def _body
			unless required_fields_included?
				raise ISO8583MissingFieldException,
					"Fields `#{get_missing_fields.join(', ')}' are missing."
			end

			bitmap  = Bitmap.new
			message = ""

			@values.keys.sort.each do |bmp_num|
				bitmap.set(bmp_num)
				enc_value = @values[bmp_num].encode
				message << enc_value
			end

			if use_hex_bitmap
			      [bitmap.to_hex, message]
			else
			      [bitmap.to_bytes, message]
			end
		end

		def _get_definition(key) #:nodoc:
			b = self.class._definitions[key]

			unless b
				raise ISO8583Exception.new "no definition for field: #{key}"
			end

			b.dup
		end

		# return [mti_num, mti_value] for key being either
		# mti_num or mti_value
		def _get_mti_definition(key)
			num_hash,name_hash = self.class._mti_definitions

			if num_hash[key]
				[key, num_hash[key]]
			elsif name_hash[key]
				[name_hash[key], key]
			else
				raise ISO8583Exception.new("MTI: #{key} not allowed!")
			end
		end

		class << self

=begin
			Defines how the message type indicator is encoded into bytes. 
			===Params:
			* field    : the decoder/encoder for the MTI
			* opts     : the options to pass to this field

			=== Example
				class MyMessage < Message
					mti_format N, :length =>4
					(...)
				end

			encodes the mti of this message using the `N` field (fixed
			length, plain ASCII) and sets the fixed lengh to 4 bytes.

			See also: mti
=end
			def mti_format(field, opts)
				f = field.dup
				_handle_opts(f, opts)

				@mti_format = f
			end

=begin
			Defines the message types allowed for this type of message and
			gives them names
			
			=== Example
				class MyMessage < Message
					(...)
					mti 1100, "Authorization Request Acquirer Gateway"
				end

				mes = MyMessage.new
				mes.mti = 1100 # or mes.mti = "Authorization Request Acquirer Gateway"
			
			See Also: mti_format
=end
			def mti(value, name)
				@mtis_v ||= {}
				@mtis_n ||= {}
				@mtis_v[value] = name
				@mtis_n[name]  = value
			end

=begin
			Define a bitmap in the message
			===Params:
			* bmp   : bitmap number
			* name  : human readable form
			* field : field for encoding/decoding
			* opts  : options to pass to the field, e.g. length for fxed len fields.
			
			===Example
			
			class MyMessage < Message
				bmp 2, "PAN", LLVAR_N, :max =>19
				(...)
			end
			
			creates a class MyMessage that allows for a bitmap 2 which 
			is named "PAN" and encoded by an LLVAR_N Field. The maximum 
			length of the value is 19. This class may be used as follows:
			
				mes = MyMessage.new
				mes[2] = 474747474747 # or mes["PAN"] = 4747474747
=end
			def bmp(bmp, name, field, opts = nil)
				@defs            ||= {}
				@required_fields ||= []

				field = field.dup
				field.name = name
				field.bmp  = bmp
				_handle_opts(field, opts) if opts

				bmp_def = BMP.new bmp, name, field

				if field.required?
					@required_fields.push bmp
				end

				@defs[bmp]  = bmp_def
				@defs[name] = bmp_def
			end

=begin
			Create an alias to access bitmaps directly using a method.
			Example:
				class MyMessage < Message
					(...)
					bmp 2, "PAN", LLVAR_N

					(...)
					bmp_alias 2, :pan
				end #class

			would allow you to access the PAN like this:

				mes.pan = 1234
				puts mes.pan

			instead of:
				mes[2] = 1234
=end
			def bmp_alias(bmp, aliaz)
				define_method (aliaz) do
					bmp_ = @values[bmp]
					bmp_ ? bmp_.value : nil
				end

				define_method ("#{aliaz}=") do|value|
					self[bmp] = value
					# bmp_def = _get_definition(bmp)
					# bmp_def.value= value
					# @values[bmp] = bmp_def
				end
			end

			# Parse the bytes `str` returning a message of the defined type.
			def parse(str, use_hex_bitmap = false)
				message = self.new(nil, use_hex_bitmap)

				message.mti, rest = _mti_format.parse(str)

				bmp, rest = Bitmap.parse(rest, use_hex_bitmap)

				ary = _get_required_fields
				bmp.each do|bit|
					ary.delete bit
					bmp_def      = _definitions[bit]

					unless bmp_def
						raise ISO8583ParseException.new "The message contains fields not defined"
					end

					value, rest  = bmp_def.field.parse(rest)
					message[bit] = value
				end

				unless ary.empty?
					raise ISO8583MissingFieldException,
						"Fields `#{ary.join(', ')}' are missing."
				end


				message
			end

=begin
			access the mti definitions applicable to the Message
			
			returns a pair of hashes containing:
			
				mti_value => mti_name
			
				mti_name => mti_value
=end
			def _mti_definitions
				[@mtis_v, @mtis_n]
			end

=begin
			Access the field definitions of this class, this is a
			hash containing [bmp_number, BMP] and [bitmap_name, BMP]
			pairs.
=end
			def _definitions
				@defs
			end

			def _get_required_fields
			      @required_fields
			end

			# Returns the field definition to format the mti.
			def _mti_format
				@mti_format
			end

=begin
			METHODS starting with an underscore are meant for
			internal use only ...

			Modifies the field definitions of the fields passed
			in through the `bmp` and `mti_format` class methods.
=end
			def _handle_opts(field, opts)
				opts.each_pair do|key, value|
					key = (key.to_s+"=").to_sym

					if field.respond_to?(key)
						field.send(key, value)
					else
						warn "unknown option #{key} for #{field.name}"
					end
				end
			end
		end

		private

		def required_fields_included?
			self.class._get_required_fields.all? {|pos| @values[pos]}
		end

		def get_missing_fields
			self.class._get_required_fields.select do|pos|
				not @values[pos]
			end
		end
	end

	# Internal class used to tie together name, bitmap number, field en/decoder
	# and the value of the corresponding field
	class BMP
		attr_accessor :bmp,
		              :name,
			      :field,
			      :value

		def initialize(bmp, name, field)
			@bmp   = bmp
			@name  = name
			@field = field
		end

		def encode
			field.encode(value)
		end
	end

end
=======
  # The class `Message` defines functionality to describe classes
  # representing different type of messages, or message families.
  # A message family consists of a number of possible message types that
  # are allowed, and a way of naming and encoding the bitmaps allowed in
  # the messages.
  #
  # To create your own message, start by subclassing Message:
  #
  #    class MyMessage < Message
  #       (...)
  #    end
  #
  # the subtyped message should be told how the MTI is encoded:
  #
  #    class MyMessage < Message
  #       mti_format N, :length => 4
  #       (...)
  #    end
  #
  # `N` above is an instance of Field which encodes numbers into their
  # ASCII representations in  a fixed length field. The option `length=>4`
  # indicates the length of the fixed field.
  #
  # Next, the allowed message types are specified:
  #
  #    class MyMessage < Message
  #       (...)
  #       mti 1100, "Authorization Request Acquirer Gateway"
  #       mti 1110, "Authorization Request Response Issuer Gateway"
  #       (...)
  #    end
  #
  # This basically defines to message types, 1100 and 1110 which may
  # be accessed later either via their name or value:
  #
  #    mes = MyMessage.new 1100
  # 
  # or
  #    mes = MyMessage.new "Authorization Request Acquirer Gateway"
  #
  # or
  #    mes = MyMessage.new
  #    mes.mti = 1110 # or Auth. Req. Acq. Gateway ...
  #
  # Finally the allowed bitmaps, their names and the encoding rules are
  # specified:
  #
  #    class MyMessage < Message
  #       (...)
  #       bmp  2, "Primary Account Number (PAN)",               LLVAR_N,   :max    => 19
  #       bmp  3,  "Processing Code",                           N,         :length =>  6
  #       bmp  4,  "Amount (Transaction)",                      N,         :length => 12
  #       bmp  6,  "Amount, Cardholder Billing" ,               N,         :length => 12
  #       (...)
  #    end
  #
  # The example above defines four bitmaps (2,3,4 and 6), and provides
  # their bitmap number and description. The PAN field is variable length
  # encoded (LL length indicator, ASCII, contents numeric, ASCII) and the
  # maximum length of the field is limited to 19 using options.
  #
  # The other fields are fixed length numeric ASCII fields (the length of the fields is
  # indicated by the `:length` options.)
  #
  # This message may be used as follows in order to interpret a received message.:
  #
  #    mes = MyMessage.parse inputData
  #    puts mes[2] # prints the PAN from the message.
  #
  # Constructing own messages works as follows:
  #
  #     mes = MyMessage.new 1100 
  #     mes[2]= 474747474747
  #     # Alternatively
  #     mes["Primary Account Number (PAN)"]= 4747474747
  #     mes[3] = 1234 # padding is added by the Field en/decoder
  #     mes["Amount (Transaction)"] = 100
  #     mes[6] = 200
  #
  # the convenience method bmp_alias may be used in defining the class in
  # order to provide direct access to fields using methods:
  #
  #    class MyMessage < Message
  #       (...)
  #       bmp  2, "Primary Account Number (PAN)",               LLVAR_N,   :max    => 19
  #       (...)
  #       bmp_alias 2, :pan
  #    end
  #
  # this allows accessing fields in the following manner:
  #
  #     mes = MyMessage.new 1100
  #     mes.pan = 474747474747
  #     puts mes.pan
  #     # Identical functionality to:
  #     mes[2]= 474747474747
  #     # or:
  #     mes["Primary Account Number (PAN)"]= 4747474747
  #
  # Most of the work in implementing a new set of message type lays in
  # figuring out the correct fields to use defining the Message class via
  # bmp.
  #    
  class Message

    # The value of the MTI (Message Type Indicator) of this message.
    attr_reader :mti 

    # Instantiate a new instance of this type of Message
    # optionally specifying an mti. 
    def initialize(mti = nil)
      # values is an internal field used to collect all the
      # bmp number | bmp name | field en/decoders | values
      # which are set in this message.
      @values = {}
      self.mti = mti if mti
    end

    # Set the mti of the Message using either the actual value
    # or the name of the message type that was defined using
    # Message.mti
    #
    # === Example
    #    class MyMessage < Message
    #      (...)
    #      mti 1100, "Authorization Request Acquirer Gateway"
    #    end
    #
    #    mes = MyMessage.new
    #    mes.mti = 1100 # or mes.mti = "Authorization Request Acquirer Gateway"
    def mti=(value)
      num, name = _get_mti_definition(value)
      @mti = num
    end
    
    # Set a field in this message, `key` is either the
    # bmp number or it's name.
    # ===Example
    #
    #    mes = BlaBlaMessage.new
    #    mes[2]=47474747                          # bmp 2 is generally the PAN
    #    mes["Primary Account Number"]=47474747   # if thats what you called the field in Message.bmp.
    def []=(key, value)
      if value.nil?
        @values.delete(key)
      else
        bmp_def              = _get_definition key
        bmp_def.value        = value
        @values[bmp_def.bmp] = bmp_def
      end
    end

    # Retrieve the decoded value of the contents of a bitmap
    # described either by the bitmap number or name.
    #
    # ===Example
    #
    #    mes = BlaBlaMessage.parse someMessageBytes
    #    mes[2] # bmp 2 is generally the PAN
    #    mes["Primary Account Number"] # if thats what you called the field in Message.bmp.
    def [](key)
      bmp_def = _get_definition key
      bmp     = @values[bmp_def.bmp]
      bmp ? bmp.value : nil
    end

    # Retrieve the byte representation of the bitmap.
    def to_b
      raise ISO8583Exception.new "no MTI set!" unless mti
      mti_enc = self.class._mti_format.encode(mti) 
      str_body="".force_encoding('ASCII-8BIT')
      _body.map {|b| str_body+=b.force_encoding('ASCII-8BIT')} 
      mti_enc << str_body
    end

    # Returns a nicely formatted representation of this
    # message.
    def to_s
      _mti_name = _get_mti_definition(mti)[1]
      str = "MTI:#{mti} (#{_mti_name})\n\n"
      _max = @values.values.max {|a,b|
        a.name.length <=> b.name.length
      }
      _max_name = _max.name.length

      @values.keys.sort.each{|bmp_num|
        _bmp = @values[bmp_num]
        str += ("%03d %#{_max_name}s : %s\n" % [bmp_num, _bmp.name, _bmp.value])
      }
      str
    end


    # METHODS starting with an underscore are meant for
    # internal use only ...
    
    # Returns an array of two byte arrays:
    # [bitmap_bytes, message_bytes]
    def _body
      bitmap  = Bitmap.new
      message = "".force_encoding('ASCII-8BIT')
      @values.keys.sort.each do |bmp_num|
        bitmap.set(bmp_num)
        enc_value = @values[bmp_num].encode
        message << enc_value
      end
      [ bitmap.to_bytes, message ]
    end

    def _get_definition(key) #:nodoc:
      b = self.class._definitions[key]
      unless b
        raise ISO8583Exception.new "no definition for field: #{key}"
      end
      b.dup
    end

    # return [mti_num, mti_value] for key being either
    # mti_num or mti_value
    def _get_mti_definition(key)
      num_hash,name_hash = self.class._mti_definitions
      if num_hash[key]
        [key, num_hash[key]]
      elsif name_hash[key]
        [name_hash[key], key]
      else
        raise ISO8583Exception.new("MTI: #{key} not allowed!")
      end
    end

    class << self

      # Defines how the message type indicator is encoded into bytes. 
      # ===Params:
      # * field    : the decoder/encoder for the MTI
      # * opts     : the options to pass to this field
      #
      # === Example
      #     class MyMessage < Message
      #       mti_format N, :length =>4
      #       (...)
      #     end
      #
      # encodes the mti of this message using the `N` field (fixed
      # length, plain ASCII) and sets the fixed lengh to 4 bytes.
      #
      # See also: mti
      def mti_format(field, opts)
        f = field.dup
        _handle_opts(f, opts)
        @mti_format = f
      end
      
      # Defines the message types allowed for this type of message and
      # gives them names
      # 
      # === Example
      #    class MyMessage < Message
      #      (...)
      #      mti 1100, "Authorization Request Acquirer Gateway"
      #    end
      #
      #    mes = MyMessage.new
      #    mes.mti = 1100 # or mes.mti = "Authorization Request Acquirer Gateway"
      #
      # See Also: mti_format
      def mti(value, name)
        @mtis_v ||= {}
        @mtis_n ||= {}
        @mtis_v[value] = name
        @mtis_n[name]  = value
      end

      # Define a bitmap in the message
      # ===Params:
      # * bmp   : bitmap number
      # * name  : human readable form
      # * field : field for encoding/decoding
      # * opts  : options to pass to the field, e.g. length for fxed len fields.
      #
      # ===Example
      #
      #    class MyMessage < Message
      #      bmp 2, "PAN", LLVAR_N, :max =>19
      #      (...)
      #    end
      #
      # creates a class MyMessage that allows for a bitmap 2 which 
      # is named "PAN" and encoded by an LLVAR_N Field. The maximum 
      # length of the value is 19. This class may be used as follows:
      #
      #    mes = MyMessage.new
      #    mes[2] = 474747474747 # or mes["PAN"] = 4747474747
      #
      def bmp(bmp, name, field, opts = nil)
        @defs ||= {}

        field = field.dup
        field.name = name
        field.bmp  = bmp
        _handle_opts(field, opts) if opts
        
        bmp_def = BMP.new bmp, name, field

        @defs[bmp]  = bmp_def
        @defs[name] = bmp_def
      end

      # Create an alias to access bitmaps directly using a method.
      # Example:
      #     class MyMessage < Message
      #         (...)
      #         bmp 2, "PAN", LLVAR_N
      #         (...)
      #         bmp_alias 2, :pan
      #     end #class
      #
      # would allow you to access the PAN like this:
      #
      #    mes.pan = 1234
      #    puts mes.pan
      #
      # instead of:
      #
      #    mes[2] = 1234
      #
      def bmp_alias(bmp, aliaz)
        define_method (aliaz) {
          bmp_ = @values[bmp]
          bmp_ ? bmp_.value : nil
        }

        define_method ("#{aliaz}=") {|value|
          self[bmp] = value
          # bmp_def = _get_definition(bmp)
          # bmp_def.value= value
          # @values[bmp] = bmp_def
        }
      end
      
      # Parse the bytes `str` returning a message of the defined type.
      def parse(str)
        str = str.force_encoding('ASCII-8BIT')
        message = self.new
        message.mti, rest = _mti_format.parse(str)
        bmp,rest = Bitmap.parse(rest)
        bmp.each {|bit|
          bmp_def      = _definitions[bit]
          value, rest  = bmp_def.field.parse(rest)
          message[bit] = value
        }
        message
      end
      
      # access the mti definitions applicable to the Message
      #
      # returns a pair of hashes containing:
      #
      # mti_value => mti_name
      #
      # mti_name => mti_value
      #
      def _mti_definitions
        [@mtis_v, @mtis_n]
      end
      
      # Access the field definitions of this class, this is a
      # hash containing [bmp_number, BMP] and [bitmap_name, BMP]
      # pairs.
      #
      def _definitions
        @defs
      end

      # Returns the field definition to format the mti.
      def _mti_format
        @mti_format
      end



      # METHODS starting with an underscore are meant for
      # internal use only ...

      # Modifies the field definitions of the fields passed
      # in through the `bmp` and `mti_format` class methods.
      #
      def _handle_opts(field, opts)
        opts.each_pair {|key, value|
          key = (key.to_s+"=").to_sym
          if field.respond_to?(key)
            field.send(key, value)
          else
            warn "unknown option #{key} for #{field.name}"
          end
        }
      end
    end
  end

  # Internal class used to tie together name, bitmap number, field en/decoder
  # and the value of the corresponding field
  class BMP
    attr_accessor :bmp
    attr_accessor :name
    attr_accessor :field
    attr_accessor :value

    def initialize(bmp, name, field)
      @bmp   = bmp
      @name  = name
      @field = field
    end

    def encode
      field.encode(value)
    end
  end

end
>>>>>>> 4852f579
<|MERGE_RESOLUTION|>--- conflicted
+++ resolved
@@ -5,7 +5,6 @@
 
 module ISO8583
 
-<<<<<<< HEAD
 =begin
 	The class `Message` defines functionality to describe classes
 	representing different type of messages, or message families.
@@ -527,427 +526,4 @@
 			field.encode(value)
 		end
 	end
-
 end
-=======
-  # The class `Message` defines functionality to describe classes
-  # representing different type of messages, or message families.
-  # A message family consists of a number of possible message types that
-  # are allowed, and a way of naming and encoding the bitmaps allowed in
-  # the messages.
-  #
-  # To create your own message, start by subclassing Message:
-  #
-  #    class MyMessage < Message
-  #       (...)
-  #    end
-  #
-  # the subtyped message should be told how the MTI is encoded:
-  #
-  #    class MyMessage < Message
-  #       mti_format N, :length => 4
-  #       (...)
-  #    end
-  #
-  # `N` above is an instance of Field which encodes numbers into their
-  # ASCII representations in  a fixed length field. The option `length=>4`
-  # indicates the length of the fixed field.
-  #
-  # Next, the allowed message types are specified:
-  #
-  #    class MyMessage < Message
-  #       (...)
-  #       mti 1100, "Authorization Request Acquirer Gateway"
-  #       mti 1110, "Authorization Request Response Issuer Gateway"
-  #       (...)
-  #    end
-  #
-  # This basically defines to message types, 1100 and 1110 which may
-  # be accessed later either via their name or value:
-  #
-  #    mes = MyMessage.new 1100
-  # 
-  # or
-  #    mes = MyMessage.new "Authorization Request Acquirer Gateway"
-  #
-  # or
-  #    mes = MyMessage.new
-  #    mes.mti = 1110 # or Auth. Req. Acq. Gateway ...
-  #
-  # Finally the allowed bitmaps, their names and the encoding rules are
-  # specified:
-  #
-  #    class MyMessage < Message
-  #       (...)
-  #       bmp  2, "Primary Account Number (PAN)",               LLVAR_N,   :max    => 19
-  #       bmp  3,  "Processing Code",                           N,         :length =>  6
-  #       bmp  4,  "Amount (Transaction)",                      N,         :length => 12
-  #       bmp  6,  "Amount, Cardholder Billing" ,               N,         :length => 12
-  #       (...)
-  #    end
-  #
-  # The example above defines four bitmaps (2,3,4 and 6), and provides
-  # their bitmap number and description. The PAN field is variable length
-  # encoded (LL length indicator, ASCII, contents numeric, ASCII) and the
-  # maximum length of the field is limited to 19 using options.
-  #
-  # The other fields are fixed length numeric ASCII fields (the length of the fields is
-  # indicated by the `:length` options.)
-  #
-  # This message may be used as follows in order to interpret a received message.:
-  #
-  #    mes = MyMessage.parse inputData
-  #    puts mes[2] # prints the PAN from the message.
-  #
-  # Constructing own messages works as follows:
-  #
-  #     mes = MyMessage.new 1100 
-  #     mes[2]= 474747474747
-  #     # Alternatively
-  #     mes["Primary Account Number (PAN)"]= 4747474747
-  #     mes[3] = 1234 # padding is added by the Field en/decoder
-  #     mes["Amount (Transaction)"] = 100
-  #     mes[6] = 200
-  #
-  # the convenience method bmp_alias may be used in defining the class in
-  # order to provide direct access to fields using methods:
-  #
-  #    class MyMessage < Message
-  #       (...)
-  #       bmp  2, "Primary Account Number (PAN)",               LLVAR_N,   :max    => 19
-  #       (...)
-  #       bmp_alias 2, :pan
-  #    end
-  #
-  # this allows accessing fields in the following manner:
-  #
-  #     mes = MyMessage.new 1100
-  #     mes.pan = 474747474747
-  #     puts mes.pan
-  #     # Identical functionality to:
-  #     mes[2]= 474747474747
-  #     # or:
-  #     mes["Primary Account Number (PAN)"]= 4747474747
-  #
-  # Most of the work in implementing a new set of message type lays in
-  # figuring out the correct fields to use defining the Message class via
-  # bmp.
-  #    
-  class Message
-
-    # The value of the MTI (Message Type Indicator) of this message.
-    attr_reader :mti 
-
-    # Instantiate a new instance of this type of Message
-    # optionally specifying an mti. 
-    def initialize(mti = nil)
-      # values is an internal field used to collect all the
-      # bmp number | bmp name | field en/decoders | values
-      # which are set in this message.
-      @values = {}
-      self.mti = mti if mti
-    end
-
-    # Set the mti of the Message using either the actual value
-    # or the name of the message type that was defined using
-    # Message.mti
-    #
-    # === Example
-    #    class MyMessage < Message
-    #      (...)
-    #      mti 1100, "Authorization Request Acquirer Gateway"
-    #    end
-    #
-    #    mes = MyMessage.new
-    #    mes.mti = 1100 # or mes.mti = "Authorization Request Acquirer Gateway"
-    def mti=(value)
-      num, name = _get_mti_definition(value)
-      @mti = num
-    end
-    
-    # Set a field in this message, `key` is either the
-    # bmp number or it's name.
-    # ===Example
-    #
-    #    mes = BlaBlaMessage.new
-    #    mes[2]=47474747                          # bmp 2 is generally the PAN
-    #    mes["Primary Account Number"]=47474747   # if thats what you called the field in Message.bmp.
-    def []=(key, value)
-      if value.nil?
-        @values.delete(key)
-      else
-        bmp_def              = _get_definition key
-        bmp_def.value        = value
-        @values[bmp_def.bmp] = bmp_def
-      end
-    end
-
-    # Retrieve the decoded value of the contents of a bitmap
-    # described either by the bitmap number or name.
-    #
-    # ===Example
-    #
-    #    mes = BlaBlaMessage.parse someMessageBytes
-    #    mes[2] # bmp 2 is generally the PAN
-    #    mes["Primary Account Number"] # if thats what you called the field in Message.bmp.
-    def [](key)
-      bmp_def = _get_definition key
-      bmp     = @values[bmp_def.bmp]
-      bmp ? bmp.value : nil
-    end
-
-    # Retrieve the byte representation of the bitmap.
-    def to_b
-      raise ISO8583Exception.new "no MTI set!" unless mti
-      mti_enc = self.class._mti_format.encode(mti) 
-      str_body="".force_encoding('ASCII-8BIT')
-      _body.map {|b| str_body+=b.force_encoding('ASCII-8BIT')} 
-      mti_enc << str_body
-    end
-
-    # Returns a nicely formatted representation of this
-    # message.
-    def to_s
-      _mti_name = _get_mti_definition(mti)[1]
-      str = "MTI:#{mti} (#{_mti_name})\n\n"
-      _max = @values.values.max {|a,b|
-        a.name.length <=> b.name.length
-      }
-      _max_name = _max.name.length
-
-      @values.keys.sort.each{|bmp_num|
-        _bmp = @values[bmp_num]
-        str += ("%03d %#{_max_name}s : %s\n" % [bmp_num, _bmp.name, _bmp.value])
-      }
-      str
-    end
-
-
-    # METHODS starting with an underscore are meant for
-    # internal use only ...
-    
-    # Returns an array of two byte arrays:
-    # [bitmap_bytes, message_bytes]
-    def _body
-      bitmap  = Bitmap.new
-      message = "".force_encoding('ASCII-8BIT')
-      @values.keys.sort.each do |bmp_num|
-        bitmap.set(bmp_num)
-        enc_value = @values[bmp_num].encode
-        message << enc_value
-      end
-      [ bitmap.to_bytes, message ]
-    end
-
-    def _get_definition(key) #:nodoc:
-      b = self.class._definitions[key]
-      unless b
-        raise ISO8583Exception.new "no definition for field: #{key}"
-      end
-      b.dup
-    end
-
-    # return [mti_num, mti_value] for key being either
-    # mti_num or mti_value
-    def _get_mti_definition(key)
-      num_hash,name_hash = self.class._mti_definitions
-      if num_hash[key]
-        [key, num_hash[key]]
-      elsif name_hash[key]
-        [name_hash[key], key]
-      else
-        raise ISO8583Exception.new("MTI: #{key} not allowed!")
-      end
-    end
-
-    class << self
-
-      # Defines how the message type indicator is encoded into bytes. 
-      # ===Params:
-      # * field    : the decoder/encoder for the MTI
-      # * opts     : the options to pass to this field
-      #
-      # === Example
-      #     class MyMessage < Message
-      #       mti_format N, :length =>4
-      #       (...)
-      #     end
-      #
-      # encodes the mti of this message using the `N` field (fixed
-      # length, plain ASCII) and sets the fixed lengh to 4 bytes.
-      #
-      # See also: mti
-      def mti_format(field, opts)
-        f = field.dup
-        _handle_opts(f, opts)
-        @mti_format = f
-      end
-      
-      # Defines the message types allowed for this type of message and
-      # gives them names
-      # 
-      # === Example
-      #    class MyMessage < Message
-      #      (...)
-      #      mti 1100, "Authorization Request Acquirer Gateway"
-      #    end
-      #
-      #    mes = MyMessage.new
-      #    mes.mti = 1100 # or mes.mti = "Authorization Request Acquirer Gateway"
-      #
-      # See Also: mti_format
-      def mti(value, name)
-        @mtis_v ||= {}
-        @mtis_n ||= {}
-        @mtis_v[value] = name
-        @mtis_n[name]  = value
-      end
-
-      # Define a bitmap in the message
-      # ===Params:
-      # * bmp   : bitmap number
-      # * name  : human readable form
-      # * field : field for encoding/decoding
-      # * opts  : options to pass to the field, e.g. length for fxed len fields.
-      #
-      # ===Example
-      #
-      #    class MyMessage < Message
-      #      bmp 2, "PAN", LLVAR_N, :max =>19
-      #      (...)
-      #    end
-      #
-      # creates a class MyMessage that allows for a bitmap 2 which 
-      # is named "PAN" and encoded by an LLVAR_N Field. The maximum 
-      # length of the value is 19. This class may be used as follows:
-      #
-      #    mes = MyMessage.new
-      #    mes[2] = 474747474747 # or mes["PAN"] = 4747474747
-      #
-      def bmp(bmp, name, field, opts = nil)
-        @defs ||= {}
-
-        field = field.dup
-        field.name = name
-        field.bmp  = bmp
-        _handle_opts(field, opts) if opts
-        
-        bmp_def = BMP.new bmp, name, field
-
-        @defs[bmp]  = bmp_def
-        @defs[name] = bmp_def
-      end
-
-      # Create an alias to access bitmaps directly using a method.
-      # Example:
-      #     class MyMessage < Message
-      #         (...)
-      #         bmp 2, "PAN", LLVAR_N
-      #         (...)
-      #         bmp_alias 2, :pan
-      #     end #class
-      #
-      # would allow you to access the PAN like this:
-      #
-      #    mes.pan = 1234
-      #    puts mes.pan
-      #
-      # instead of:
-      #
-      #    mes[2] = 1234
-      #
-      def bmp_alias(bmp, aliaz)
-        define_method (aliaz) {
-          bmp_ = @values[bmp]
-          bmp_ ? bmp_.value : nil
-        }
-
-        define_method ("#{aliaz}=") {|value|
-          self[bmp] = value
-          # bmp_def = _get_definition(bmp)
-          # bmp_def.value= value
-          # @values[bmp] = bmp_def
-        }
-      end
-      
-      # Parse the bytes `str` returning a message of the defined type.
-      def parse(str)
-        str = str.force_encoding('ASCII-8BIT')
-        message = self.new
-        message.mti, rest = _mti_format.parse(str)
-        bmp,rest = Bitmap.parse(rest)
-        bmp.each {|bit|
-          bmp_def      = _definitions[bit]
-          value, rest  = bmp_def.field.parse(rest)
-          message[bit] = value
-        }
-        message
-      end
-      
-      # access the mti definitions applicable to the Message
-      #
-      # returns a pair of hashes containing:
-      #
-      # mti_value => mti_name
-      #
-      # mti_name => mti_value
-      #
-      def _mti_definitions
-        [@mtis_v, @mtis_n]
-      end
-      
-      # Access the field definitions of this class, this is a
-      # hash containing [bmp_number, BMP] and [bitmap_name, BMP]
-      # pairs.
-      #
-      def _definitions
-        @defs
-      end
-
-      # Returns the field definition to format the mti.
-      def _mti_format
-        @mti_format
-      end
-
-
-
-      # METHODS starting with an underscore are meant for
-      # internal use only ...
-
-      # Modifies the field definitions of the fields passed
-      # in through the `bmp` and `mti_format` class methods.
-      #
-      def _handle_opts(field, opts)
-        opts.each_pair {|key, value|
-          key = (key.to_s+"=").to_sym
-          if field.respond_to?(key)
-            field.send(key, value)
-          else
-            warn "unknown option #{key} for #{field.name}"
-          end
-        }
-      end
-    end
-  end
-
-  # Internal class used to tie together name, bitmap number, field en/decoder
-  # and the value of the corresponding field
-  class BMP
-    attr_accessor :bmp
-    attr_accessor :name
-    attr_accessor :field
-    attr_accessor :value
-
-    def initialize(bmp, name, field)
-      @bmp   = bmp
-      @name  = name
-      @field = field
-    end
-
-    def encode
-      field.encode(value)
-    end
-  end
-
-end
->>>>>>> 4852f579
